
v0.9.1 (Unreleased)
------------------

This is a minor release, comprising mostly bug fixes and compatibility with dependency updates.

New features
~~~~~~~~~~~~

- Added the ``corner`` option to :class:`PairGrid` and :func:`pairplot` to make a grid with only the lower triangle of bivariate axes.

- Generalized the idea of "diagonal" axes in :class:`PairGrid` to any axes that share an x and y variable.

- In :class:`PairGrid`, the ``hue`` variable is now excluded from the default list of variables that make up the rows and columns of the grid.

- Exposed the ``layout_pad`` parameter in :class:`PairGrid` and set a smaller default than what matptlotlib sets for more efficient use of space in dense grids.

- It is now possible to force a categorical interpretation of the ``hue`` varaible in a relational plot by passing the name of a categorical palette (e.g. ``"deep"``, or ``"Set2"``). This complements the (previously supported) option of passig a list/dict of colors.

- Added the ability to pass hierarchical label names to the :class:`FacetGrid` legend, which also fixes a bug in :func:`relplot` when the same label appeared in diffent semantics.

Bug fixes and adaptations
~~~~~~~~~~~~~~~~~~~~~~~~~

- Avoided an error when singular data is passed to :func:`kdeplot`, issuing a warning instead. This makes :func:`pairplot` more robust.

- Fixed the behavior of ``dropna`` in :class:`PairGrid` to properly exclude null datapoints from each plot when set to ``True``.

- Fixed an issue where :func:`regplot` could interfere with other axes in a multi-plot matplotlib figure.

- Semantic variables with a ``category`` data type will always be treated as categorical in relational plots.

- Avoided a warning about color specifications that arose from :func:`boxenplot` on newer matplotlibs.

- Adapted to a change in how matplotlib scales axis margins, which caused multiple calls to :func:`regplot` with ``truncate=False`` to progressively expand the x axis limits. Because there are currently limitations on how autoscaling works in matplotlib, the default value for ``truncate`` in seaborn has also been changed to ``True``.

- Relational plots no longer error when hue/size data are inferred to be numeric but stored with a string datatype.

- Relational plots now consider semantics with only a single value that can be interpreted as boolean (0 or 1) to be categorical, not numeric.

- Relational plots now handle list or dict specifications for ``sizes`` correctly.

- Fixed an issue in :func:`pointplot` where missing levels of a hue variable would cause an exception after a recent update in matplotlib.

- Fixed a bug when setting the rotation of x tick labels on a :class:`FacetGrid`.

- Fixed a bug where values would be excluded from categorical plots when only one variable was a pandas ``Series`` with a non-default index.

- Improved support for grouping observations based on pandas index information in categorical plots.

- Fixed a bug when using ``Series`` objects as arguments for ``x_partial`` or ``y_partial`` in :func:`regplot`.

- Fixed a bug when passing a ``norm`` object and using color annotations in :func:`clustermap`.

- Fixed a bug when trying to call :func:`set` while specifying a list of colors for the palette.

- Fixed a bug when resetting the color code short-hands to the matplotlib default.

<<<<<<< HEAD
- Fixed a bug where legends for numerical variables in a relational plot could show a surprisingly large number of decimal places.

- Improved robustness to missing values in distribution plots.
=======
- Avoided errors from stricter type checking in upcomming ``numpy`` changes.

- Standardized the output format of custom color palette functions.

- Fixed a bug where legends for numerical variables in a relational plot could show a surprisingly large number of decimal places.

- Made it possible to specify the location of the :class:`FacetGrid` legend using matplotlib keyword arguments.
>>>>>>> 8fe7edc0
<|MERGE_RESOLUTION|>--- conflicted
+++ resolved
@@ -56,16 +56,12 @@
 
 - Fixed a bug when resetting the color code short-hands to the matplotlib default.
 
-<<<<<<< HEAD
-- Fixed a bug where legends for numerical variables in a relational plot could show a surprisingly large number of decimal places.
-
-- Improved robustness to missing values in distribution plots.
-=======
 - Avoided errors from stricter type checking in upcomming ``numpy`` changes.
 
 - Standardized the output format of custom color palette functions.
 
 - Fixed a bug where legends for numerical variables in a relational plot could show a surprisingly large number of decimal places.
 
-- Made it possible to specify the location of the :class:`FacetGrid` legend using matplotlib keyword arguments.
->>>>>>> 8fe7edc0
+- Improved robustness to missing values in distribution plots.
+
+- Made it possible to specify the location of the :class:`FacetGrid` legend using matplotlib keyword arguments.